--- conflicted
+++ resolved
@@ -18,13 +18,8 @@
 from synthcity.plugins.core.distribution import (
     Distribution,
     IntegerDistribution,
-<<<<<<< HEAD
     IntLogDistribution,
     LogDistribution,
-=======
-    LogDistribution,
-    LogIntDistribution,
->>>>>>> 59108bf1
 )
 from synthcity.plugins.core.models.tabular_ddpm import TabDDPM
 from synthcity.plugins.core.models.tabular_encoder import TabularEncoder
@@ -185,19 +180,11 @@
         """
         return [
             LogDistribution(name="lr", low=1e-5, high=1e-1),
-<<<<<<< HEAD
             IntLogDistribution(name="batch_size", low=256, high=4096),
             IntegerDistribution(name="num_timesteps", low=10, high=1000),
             IntLogDistribution(name="n_iter", low=1000, high=10000),
             IntegerDistribution(name="n_layers_hidden", low=2, high=8),
             IntLogDistribution(name="dim_hidden", low=128, high=1024),
-=======
-            LogIntDistribution(name="batch_size", low=256, high=4096),
-            IntegerDistribution(name="num_timesteps", low=10, high=1000),
-            LogIntDistribution(name="n_iter", low=1000, high=10000),
-            # IntegerDistribution(name="n_layers_hidden", low=2, high=8),
-            # LogIntDistribution(name="dim_hidden", low=128, high=1024),
->>>>>>> 59108bf1
         ]
 
     def _fit(self, X: DataLoader, *args: Any, **kwargs: Any) -> "TabDDPMPlugin":
