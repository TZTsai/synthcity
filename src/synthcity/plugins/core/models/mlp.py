--- conflicted
+++ resolved
@@ -111,15 +111,9 @@
     @validate_arguments(config=dict(arbitrary_types_allowed=True))
     def __init__(
         self,
-<<<<<<< HEAD
-        *,
-        n_units_in: int,
-        n_units_out: int,
-=======
         n_units_in: int,
         n_units_out: int,
         *,
->>>>>>> 9222b4e5
         task_type: str = "regression",  # classification/regression
         n_layers_hidden: int = 1,
         n_units_hidden: int = 100,
