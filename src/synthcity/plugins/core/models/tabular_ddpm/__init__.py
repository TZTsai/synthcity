--- conflicted
+++ resolved
@@ -91,11 +91,7 @@
             cat_cols, cat_counts = zip(*cat_cols)
             num_cols = X.columns.difference(cat_cols)
             # reorder the columns so that the categorical ones go to the end
-<<<<<<< HEAD
-            X = X[np.hstack([X.columns[~X.keys().isin(cat_cols)], cat_cols])]
-=======
             X = X[list(num_cols) + list(cat_cols)]
->>>>>>> 9222b4e5
             self.feature_names_out = X.columns
         else:
             cat_counts = [0]
